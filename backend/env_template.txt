# Clerk Authentication
CLERK_SECRET_KEY=your_clerk_secret_key_here
CLERK_PUBLISHABLE_KEY=your_clerk_publishable_key_here


# Google Search Console
GSC_REDIRECT_URI=your-domain-name/gsc/callback

# Wix Integration (Headless OAuth - Client ID only, no Client Secret required)
WIX_CLIENT_ID=
WIX_REDIRECT_URI=your-domain-name/wix/callback

# WordPress.com OAuth2 Integration
# IMPORTANT: You need to register a WordPress.com application to get valid credentials
# 1. Go to https://developer.wordpress.com/apps/
# 2. Create a new application
# 3. Set the redirect URI to: https://your-domain.com/wp/callback
# 4. Copy the Client ID and Client Secret below
# For development, these are placeholder values that may not work
WORDPRESS_CLIENT_ID=your_wordpress_com_client_id_here
WORDPRESS_CLIENT_SECRET=your_wordpress_com_client_secret_here
WORDPRESS_REDIRECT_URI=

# Development Settings
DISABLE_AUTH=false

<<<<<<< HEAD
# Ollama Local AI Configuration
# Set this to enable local AI models for privacy and cost savings
# Ensure Ollama is installed and running: https://ollama.ai/
OLLAMA_ENDPOINT=http://localhost:11434
# Set to true to prefer local AI models over cloud providers
PREFER_LOCAL_AI=true
=======
# local development
DEPLOY_ENV=local
>>>>>>> bf650652
<|MERGE_RESOLUTION|>--- conflicted
+++ resolved
@@ -24,14 +24,11 @@
 # Development Settings
 DISABLE_AUTH=false
 
-<<<<<<< HEAD
 # Ollama Local AI Configuration
 # Set this to enable local AI models for privacy and cost savings
 # Ensure Ollama is installed and running: https://ollama.ai/
 OLLAMA_ENDPOINT=http://localhost:11434
 # Set to true to prefer local AI models over cloud providers
 PREFER_LOCAL_AI=true
-=======
 # local development
-DEPLOY_ENV=local
->>>>>>> bf650652
+DEPLOY_ENV=local