--- conflicted
+++ resolved
@@ -48,13 +48,10 @@
 # Import component logic endpoints
 from api.component_logic import router as component_logic_router
 
-<<<<<<< HEAD
 # Import SEO tools router
 from routers.seo_tools import router as seo_tools_router
-=======
 # Import Facebook Writer endpoints
 from api.facebook_writer.routers import facebook_router
->>>>>>> 40d33de1
 
 # Import user data endpoints
 # Import content planning endpoints
@@ -370,13 +367,10 @@
 # Include component logic router
 app.include_router(component_logic_router)
 
-<<<<<<< HEAD
 # Include SEO tools router
 app.include_router(seo_tools_router)
-=======
 # Include Facebook Writer router
 app.include_router(facebook_router)
->>>>>>> 40d33de1
 
 # Include user data router
 # Include content planning router
